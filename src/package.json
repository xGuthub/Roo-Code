{
	"name": "roo-cline",
	"displayName": "%extension.displayName%",
	"description": "%extension.description%",
	"publisher": "RooVeterinaryInc",
	"version": "3.24.0",
	"icon": "assets/icons/icon.png",
	"galleryBanner": {
		"color": "#617A91",
		"theme": "dark"
	},
	"engines": {
		"vscode": "^1.84.0",
		"node": "20.19.2"
	},
	"author": {
		"name": "Roo Code"
	},
	"repository": {
		"type": "git",
		"url": "https://github.com/RooCodeInc/Roo-Code"
	},
	"homepage": "https://github.com/RooCodeInc/Roo-Code",
	"categories": [
		"AI",
		"Chat",
		"Programming Languages",
		"Education",
		"Snippets",
		"Testing"
	],
	"keywords": [
		"cline",
		"claude",
		"dev",
		"mcp",
		"openrouter",
		"coding",
		"agent",
		"autonomous",
		"chatgpt",
		"sonnet",
		"ai",
		"llama",
		"roo code",
		"roocode"
	],
	"activationEvents": [
		"onLanguage",
		"onStartupFinished"
	],
	"main": "./dist/extension.js",
	"contributes": {
		"viewsContainers": {
			"activitybar": [
				{
					"id": "roo-cline-ActivityBar",
					"title": "%views.activitybar.title%",
					"icon": "assets/icons/icon.svg"
				}
			]
		},
		"views": {
			"roo-cline-ActivityBar": [
				{
					"type": "webview",
					"id": "roo-cline.SidebarProvider",
					"name": "%views.sidebar.name%"
				}
			]
		},
		"commands": [
			{
				"command": "roo-cline.plusButtonClicked",
				"title": "%command.newTask.title%",
				"icon": "$(add)"
			},
			{
				"command": "roo-cline.promptsButtonClicked",
				"title": "%command.prompts.title%",
				"icon": "$(organization)"
			},
			{
				"command": "roo-cline.mcpButtonClicked",
				"title": "%command.mcpServers.title%",
				"icon": "$(server)"
			},
			{
				"command": "roo-cline.historyButtonClicked",
				"title": "%command.history.title%",
				"icon": "$(history)"
			},
			{
				"command": "roo-cline.marketplaceButtonClicked",
				"title": "%command.marketplace.title%",
				"icon": "$(extensions)"
			},
			{
				"command": "roo-cline.popoutButtonClicked",
				"title": "%command.openInEditor.title%",
				"icon": "$(link-external)"
			},
			{
				"command": "roo-cline.accountButtonClicked",
				"title": "Account",
				"icon": "$(account)"
			},
			{
				"command": "roo-cline.settingsButtonClicked",
				"title": "%command.settings.title%",
				"icon": "$(settings-gear)"
			},
			{
				"command": "roo-cline.openInNewTab",
				"title": "%command.openInNewTab.title%",
				"category": "%configuration.title%"
			},
			{
				"command": "roo-cline.explainCode",
				"title": "%command.explainCode.title%",
				"category": "%configuration.title%"
			},
			{
				"command": "roo-cline.fixCode",
				"title": "%command.fixCode.title%",
				"category": "%configuration.title%"
			},
			{
				"command": "roo-cline.improveCode",
				"title": "%command.improveCode.title%",
				"category": "%configuration.title%"
			},
			{
				"command": "roo-cline.addToContext",
				"title": "%command.addToContext.title%",
				"category": "%configuration.title%"
			},
			{
				"command": "roo-cline.newTask",
				"title": "%command.newTask.title%",
				"category": "%configuration.title%"
			},
			{
				"command": "roo-cline.terminalAddToContext",
				"title": "%command.terminal.addToContext.title%",
				"category": "Terminal"
			},
			{
				"command": "roo-cline.terminalFixCommand",
				"title": "%command.terminal.fixCommand.title%",
				"category": "Terminal"
			},
			{
				"command": "roo-cline.terminalExplainCommand",
				"title": "%command.terminal.explainCommand.title%",
				"category": "Terminal"
			},
			{
				"command": "roo-cline.setCustomStoragePath",
				"title": "%command.setCustomStoragePath.title%",
				"category": "%configuration.title%"
			},
			{
				"command": "roo-cline.importSettings",
				"title": "%command.importSettings.title%",
				"category": "%configuration.title%"
			},
			{
				"command": "roo-cline.focusInput",
				"title": "%command.focusInput.title%",
				"category": "%configuration.title%"
			},
			{
				"command": "roo-cline.acceptInput",
				"title": "%command.acceptInput.title%",
				"category": "%configuration.title%"
			}
		],
		"menus": {
			"editor/context": [
				{
					"submenu": "roo-cline.contextMenu",
					"group": "1"
				}
			],
			"roo-cline.contextMenu": [
				{
					"command": "roo-cline.addToContext",
					"group": "1_actions@1"
				},
				{
					"command": "roo-cline.explainCode",
					"group": "1_actions@2"
				},
				{
					"command": "roo-cline.improveCode",
					"group": "1_actions@3"
				}
			],
			"terminal/context": [
				{
					"submenu": "roo-cline.terminalMenu",
					"group": "2"
				}
			],
			"roo-cline.terminalMenu": [
				{
					"command": "roo-cline.terminalAddToContext",
					"group": "1_actions@1"
				},
				{
					"command": "roo-cline.terminalFixCommand",
					"group": "1_actions@2"
				},
				{
					"command": "roo-cline.terminalExplainCommand",
					"group": "1_actions@3"
				}
			],
			"view/title": [
				{
					"command": "roo-cline.plusButtonClicked",
					"group": "navigation@1",
					"when": "view == roo-cline.SidebarProvider"
				},
				{
					"command": "roo-cline.marketplaceButtonClicked",
					"group": "navigation@2",
					"when": "view == roo-cline.SidebarProvider"
				},
				{
					"command": "roo-cline.settingsButtonClicked",
					"group": "navigation@3",
					"when": "view == roo-cline.SidebarProvider"
				},
				{
					"command": "roo-cline.accountButtonClicked",
					"group": "navigation@4",
					"when": "view == roo-cline.SidebarProvider"
				},
				{
					"command": "roo-cline.historyButtonClicked",
					"group": "overflow@1",
					"when": "view == roo-cline.SidebarProvider"
				},
				{
					"command": "roo-cline.promptsButtonClicked",
					"group": "overflow@2",
					"when": "view == roo-cline.SidebarProvider"
				},
				{
					"command": "roo-cline.mcpButtonClicked",
					"group": "overflow@3",
					"when": "view == roo-cline.SidebarProvider"
				},
				{
					"command": "roo-cline.popoutButtonClicked",
					"group": "overflow@4",
					"when": "view == roo-cline.SidebarProvider"
				}
			],
			"editor/title": [
				{
					"command": "roo-cline.plusButtonClicked",
					"group": "navigation@1",
					"when": "activeWebviewPanelId == roo-cline.TabPanelProvider"
				},
				{
					"command": "roo-cline.marketplaceButtonClicked",
					"group": "navigation@2",
					"when": "activeWebviewPanelId == roo-cline.TabPanelProvider"
				},
				{
					"command": "roo-cline.settingsButtonClicked",
					"group": "navigation@3",
					"when": "activeWebviewPanelId == roo-cline.TabPanelProvider"
				},
				{
					"command": "roo-cline.accountButtonClicked",
					"group": "navigation@4",
					"when": "activeWebviewPanelId == roo-cline.TabPanelProvider"
				},
				{
					"command": "roo-cline.historyButtonClicked",
					"group": "overflow@1",
					"when": "activeWebviewPanelId == roo-cline.TabPanelProvider"
				},
				{
					"command": "roo-cline.promptsButtonClicked",
					"group": "overflow@2",
					"when": "activeWebviewPanelId == roo-cline.TabPanelProvider"
				},
				{
					"command": "roo-cline.mcpButtonClicked",
					"group": "overflow@3",
					"when": "activeWebviewPanelId == roo-cline.TabPanelProvider"
				},
				{
					"command": "roo-cline.popoutButtonClicked",
					"group": "overflow@4",
					"when": "activeWebviewPanelId == roo-cline.TabPanelProvider"
				}
			]
		},
		"submenus": [
			{
				"id": "roo-cline.contextMenu",
				"label": "%views.contextMenu.label%"
			},
			{
				"id": "roo-cline.terminalMenu",
				"label": "%views.terminalMenu.label%"
			}
		],
		"configuration": {
			"title": "%configuration.title%",
			"properties": {
				"roo-cline.allowedCommands": {
					"type": "array",
					"items": {
						"type": "string"
					},
					"default": [
						"npm test",
						"npm install",
						"tsc",
						"git log",
						"git diff",
						"git show"
					],
					"description": "%commands.allowedCommands.description%"
				},
				"roo-cline.deniedCommands": {
					"type": "array",
					"items": {
						"type": "string"
					},
					"default": [],
					"description": "%commands.deniedCommands.description%"
				},
				"roo-cline.commandExecutionTimeout": {
					"type": "number",
					"default": 0,
					"minimum": 0,
					"maximum": 600,
					"description": "%commands.commandExecutionTimeout.description%"
				},
				"roo-cline.commandTimeoutAllowlist": {
					"type": "array",
					"items": {
						"type": "string"
					},
					"default": [],
					"description": "%commands.commandTimeoutAllowlist.description%"
				},
				"roo-cline.preventCompletionWithOpenTodos": {
					"type": "boolean",
					"default": false,
					"description": "%commands.preventCompletionWithOpenTodos.description%"
				},
				"roo-cline.vsCodeLmModelSelector": {
					"type": "object",
					"properties": {
						"vendor": {
							"type": "string",
							"description": "%settings.vsCodeLmModelSelector.vendor.description%"
						},
						"family": {
							"type": "string",
							"description": "%settings.vsCodeLmModelSelector.family.description%"
						}
					},
					"description": "%settings.vsCodeLmModelSelector.description%"
				},
				"roo-cline.customStoragePath": {
					"type": "string",
					"default": "",
					"description": "%settings.customStoragePath.description%"
				},
				"roo-cline.enableCodeActions": {
					"type": "boolean",
					"default": true,
					"description": "%settings.enableCodeActions.description%"
				},
				"roo-cline.autoImportSettingsPath": {
					"type": "string",
					"default": "",
					"description": "%settings.autoImportSettingsPath.description%"
				},
<<<<<<< HEAD
				"roo-cline.proxyUrl": {
					"type": "string",
					"default": "",
					"description": "%settings.proxyUrl.description%"
=======
				"roo-cline.useAgentRules": {
					"type": "boolean",
					"default": true,
					"description": "%settings.useAgentRules.description%"
>>>>>>> 7a6e8522
				}
			}
		}
	},
	"scripts": {
		"lint": "eslint . --ext=ts --max-warnings=0",
		"check-types": "tsc --noEmit",
		"pretest": "turbo run bundle --cwd ..",
		"test": "vitest run",
		"format": "prettier --write .",
		"bundle": "node esbuild.mjs",
		"vscode:prepublish": "pnpm bundle --production",
		"vsix": "mkdirp ../bin && vsce package --no-dependencies --out ../bin",
		"publish:marketplace": "vsce publish --no-dependencies && ovsx publish --no-dependencies",
		"watch:bundle": "pnpm bundle --watch",
		"watch:tsc": "cd .. && tsc --noEmit --watch --project src/tsconfig.json",
		"clean": "rimraf README.md CHANGELOG.md LICENSE dist mock .turbo"
	},
	"dependencies": {
		"@anthropic-ai/bedrock-sdk": "^0.10.2",
		"@anthropic-ai/sdk": "^0.37.0",
		"@anthropic-ai/vertex-sdk": "^0.7.0",
		"@aws-sdk/client-bedrock-runtime": "^3.848.0",
		"@aws-sdk/credential-providers": "^3.848.0",
		"@google/genai": "^1.0.0",
		"@lmstudio/sdk": "^1.1.1",
		"@mistralai/mistralai": "^1.3.6",
		"@modelcontextprotocol/sdk": "^1.9.0",
		"@qdrant/js-client-rest": "^1.14.0",
		"@roo-code/cloud": "workspace:^",
		"@roo-code/ipc": "workspace:^",
		"@roo-code/telemetry": "workspace:^",
		"@roo-code/types": "workspace:^",
		"@types/lodash.debounce": "^4.0.9",
		"@vscode/codicons": "^0.0.36",
		"async-mutex": "^0.5.0",
		"axios": "^1.7.4",
		"cheerio": "^1.0.0",
		"chokidar": "^4.0.1",
		"clone-deep": "^4.0.1",
		"default-shell": "^2.2.0",
		"delay": "^6.0.0",
		"diff": "^5.2.0",
		"diff-match-patch": "^1.0.5",
		"exceljs": "^4.4.0",
		"fast-deep-equal": "^3.1.3",
		"fast-xml-parser": "^5.0.0",
		"fastest-levenshtein": "^1.0.16",
		"fzf": "^0.5.2",
		"get-folder-size": "^5.0.0",
		"google-auth-library": "^9.15.1",
		"i18next": "^25.0.0",
		"ignore": "^7.0.3",
		"isbinaryfile": "^5.0.2",
		"lodash.debounce": "^4.0.8",
		"mammoth": "^1.8.0",
		"monaco-vscode-textmate-theme-converter": "^0.1.7",
		"node-cache": "^5.1.2",
		"node-ipc": "^12.0.0",
		"openai": "^5.0.0",
		"os-name": "^6.0.0",
		"p-limit": "^6.2.0",
		"p-wait-for": "^5.0.2",
		"pdf-parse": "^1.1.1",
		"pkce-challenge": "^5.0.0",
		"pretty-bytes": "^7.0.0",
		"proper-lockfile": "^4.1.2",
		"proxy-agent": "^6.5.0",
		"undici": "^6.21.3",
		"ps-tree": "^1.2.0",
		"puppeteer-chromium-resolver": "^24.0.0",
		"puppeteer-core": "^23.4.0",
		"reconnecting-eventsource": "^1.6.4",
		"sanitize-filename": "^1.6.3",
		"say": "^0.16.0",
		"serialize-error": "^12.0.0",
		"simple-git": "^3.27.0",
		"sound-play": "^1.1.0",
		"stream-json": "^1.8.0",
		"string-similarity": "^4.0.4",
		"strip-ansi": "^7.1.0",
		"strip-bom": "^5.0.0",
		"tiktoken": "^1.0.21",
		"tmp": "^0.2.3",
		"tree-sitter-wasms": "^0.1.12",
		"turndown": "^7.2.0",
		"uuid": "^11.1.0",
		"vscode-material-icons": "^0.1.1",
		"web-tree-sitter": "^0.25.6",
		"workerpool": "^9.2.0",
		"yaml": "^2.8.0",
		"zod": "^3.25.61"
	},
	"devDependencies": {
		"@roo-code/build": "workspace:^",
		"@roo-code/config-eslint": "workspace:^",
		"@roo-code/config-typescript": "workspace:^",
		"@types/clone-deep": "^4.0.4",
		"@types/debug": "^4.1.12",
		"@types/diff": "^5.2.1",
		"@types/diff-match-patch": "^1.0.36",
		"@types/glob": "^8.1.0",
		"@types/mocha": "^10.0.10",
		"@types/node": "20.x",
		"@types/node-cache": "^4.1.3",
		"@types/node-ipc": "^9.2.3",
		"@types/proper-lockfile": "^4.1.4",
		"@types/ps-tree": "^1.1.6",
		"@types/stream-json": "^1.7.8",
		"@types/string-similarity": "^4.0.2",
		"@types/tmp": "^0.2.6",
		"@types/turndown": "^5.0.5",
		"@types/vscode": "^1.84.0",
		"@vscode/test-electron": "^2.5.2",
		"@vscode/vsce": "3.3.2",
		"esbuild": "^0.25.0",
		"execa": "^9.5.2",
		"glob": "^11.0.1",
		"mkdirp": "^3.0.1",
		"nock": "^14.0.4",
		"npm-run-all2": "^8.0.1",
		"ovsx": "0.10.4",
		"rimraf": "^6.0.1",
		"tsup": "^8.4.0",
		"tsx": "^4.19.3",
		"typescript": "5.8.3",
		"vitest": "^3.2.3",
		"zod-to-ts": "^1.2.0"
	}
}<|MERGE_RESOLUTION|>--- conflicted
+++ resolved
@@ -387,17 +387,15 @@
 					"default": "",
 					"description": "%settings.autoImportSettingsPath.description%"
 				},
-<<<<<<< HEAD
 				"roo-cline.proxyUrl": {
 					"type": "string",
 					"default": "",
 					"description": "%settings.proxyUrl.description%"
-=======
+				},
 				"roo-cline.useAgentRules": {
 					"type": "boolean",
 					"default": true,
 					"description": "%settings.useAgentRules.description%"
->>>>>>> 7a6e8522
 				}
 			}
 		}
