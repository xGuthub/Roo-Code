--- conflicted
+++ resolved
@@ -36,9 +36,6 @@
 	"settings.customStoragePath.description": "Chemin de stockage personnalisé. Laisser vide pour utiliser l'emplacement par défaut. Prend en charge les chemins absolus (ex: 'D:\\RooCodeStorage')",
 	"settings.enableCodeActions.description": "Activer les correctifs rapides de Roo Code.",
 	"settings.autoImportSettingsPath.description": "Chemin d'accès à un fichier de configuration RooCode à importer automatiquement au démarrage de l'extension. Prend en charge les chemins absolus et les chemins relatifs au répertoire de base (par exemple, '~/Documents/roo-code-settings.json'). Laisser vide pour désactiver l'importation automatique.",
-<<<<<<< HEAD
+	"settings.useAgentRules.description": "Activer le chargement des fichiers AGENTS.md pour les règles spécifiques à l'agent (voir https://agent-rules.org/)"
 	"settings.proxyUrl.description": "Proxy URL used for HTTP/SOCKS requests. Leave empty to disable."
-=======
-	"settings.useAgentRules.description": "Activer le chargement des fichiers AGENTS.md pour les règles spécifiques à l'agent (voir https://agent-rules.org/)"
->>>>>>> 7a6e8522
 }